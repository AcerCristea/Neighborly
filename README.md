--- conflicted
+++ resolved
@@ -1,7 +1,7 @@
 <h1 align="center">
   <img
-    width="200"
-    height="200"
+    width="300"
+    height="300"
     src="https://user-images.githubusercontent.com/11076525/165836171-9ffdea6e-1633-440c-be06-b46e1e3e4e04.png"
   >
   <br>
@@ -19,34 +19,25 @@
 
 # Overview
 
-<<<<<<< HEAD
-Neighborly is a simulationist story generator inspired by
-[_Talk of the Town_](https://www.jamesryan.world/projects#/talktown/). It combines an
-agent-based social simulation with a
-[storylet-style](https://emshort.blog/2019/11/29/storylets-you-want-them/) architecture
-to create emergent narratives among the characters within its simulated town.
-Neighborly simulates the lives of each character, their jobs, routines, and relationships.
-Users can specify custom character types, businesses, occupations, and life events.
-Neighborly is not designed to be a full experience, it is meant to be used as a
-content generator tool that powers a more complete game.
-=======
 Neighborly is a social simulation engine for procedurally generating towns of characters. It simulates
 the lives of each character, their jobs, routines, relationships, and life events. Neighborly utilizes
 an entity-component system architecture, and enables users to specify custom character types, businesses,
-occupations, and life events.
+occupations, life events, and AI components and simulation systems.
 
 Neighborly takes lessons learned from working with
 [_Talk of the Town_](https://github.com/james-owen-ryan/talktown)
 and aims to give people better documentation, simpler interfaces, and more opportunities for extension and content authoring.
->>>>>>> 97114cce
+
+<b>Neighborly is not fully functional yet. I am actively working toward a working release.</b>
 
 # Core Features
 
-* Create custom Character, Business, and Occupation types
-* Use Plugins to create and share custom content
-* Dynamically sequence events in character's lives
-  (relationship milestones, job changes, victories, tragic events)
-* Export simulation data to JSON
+* Create custom Character Archetypes and have them all interact within the same simulation
+* Create custom Business and Occupation definitions
+* Configure simulation data using YAML or in code with Python
+* Plugin architecture allows users to modularize and share their custom content
+* Low fidelity simulation simulates the macro events in character's lives (relationship milestones, job changes, victories, tragic events)
+* Export simulation state to JSON for further data processing
 
 # How to use
 
@@ -56,28 +47,7 @@
 pip install neighborly
 ```
 
-<<<<<<< HEAD
 ## Using as a library
-=======
-# Running the commandline tool
-
-Neighborly can be run as a module from the commandline. By default, it runs a
-builtin version of **Talk of the Town**. You can configure the simulation settings
-by creating a `neighborlyconfig.yaml` file in the same directory where you're
-running the application. When world generation concludes, Neighborly will write
-the final simulation data to a JSON file with the name of the town and the
-seed used for random number generation.
-
-```bash
-python -m neighborly
-
-# Please use the following command for additional help with running Neighborly's CLI
-python -m neighborly --help
-```
-
-
-# Installing for local development
->>>>>>> 97114cce
 
 Neighborly can be used as a library within a Python script or package.
 The `samples` directory contains python scripts that use Neighborly this
@@ -171,42 +141,30 @@
 If you wish to download a Neighborly for local development, follow the these instructions.
 
 ```bash
-# Step 1: Clone Repository
+# Step One: Clone Repository
 git clone https://github.com/ShiJbey/neighborly.git
 
-# (For Linux and MacOS)
-# Step 2: Create and activate python virtual environment
+# Step Two (Optional): Create and activate python virtual environment
 cd neighborly
+
+# For Linux and MacOS
 python3 -m venv venv
 source ./venv/bin/activate
 
-# (For Windows)
-# Step 2: Create and activate python virtual environment
-cd neighborly
+# For Windows
 python -m venv venv
 ./venv/Scripts/Activate
 
-# Step 3: Install for local development
+# Step Three: Install local build and dependencies
 python -m pip install -e "."
 ```
 
-## Code Style
-
-Neighborly generally follows the [PEP-8 style guide](https://peps.python.org/pep-0008/).
-However, code style is automatically handled by
-[Black](https://black.readthedocs.io/en/stable/). Neighborly also uses
-[isort](https://pycqa.github.io/isort/) for import storting.
-
-You can follow
-[these instructions](https://black.readthedocs.io/en/stable/integrations/editors.html)
-to setup up both black and isort.
-
-## Running the Tests
+# Running the Tests
 
 The tests are currently out-of-date and may refer to systems
 and logic that no longer exists in Neighborly. The codebase
-changes so frequently that it hasn't been worth the time.
-As modules  become more established, I will add proper tests for them.
+changes so frequently that it hasn't been worth the time. 
+As modules  become more established, I will add proper tests for them. 
 Feel free to contribute tests by forking the repo, adding your test(s), and
 submitting a pull request with a description of your test cases. Your commits
 should only contain changes to files within the `tests` directory. If you
@@ -226,22 +184,68 @@
 pytest --cov=neighborly tests/
 ```
 
-# Non-Deterministic Behavior
-
-Neighborly aims to provide users with a deterministic pseudo-random simulation
-experience. This means that users should observe the same behavior when providing
-the simulation with the same configuration parameters. It does this to encourage
-reproducibility of result when using Neighborly for research experimentation.
-
-We try to remove all forms of non-determinism, but some slip through. The known
-areas are listed below. If you find any, please make a new issue with details of
-the behavior.
-
-- **Names may not be consistent**: Names are generated using [Tracery](https://github.com/aparrish/pytracery).
-We would need to create a custom version that uses an RNG instance instead of the
-global random module to generate names.
-
-# DMCA Statement
+# Running the Samples
+
+Please follow the steps below to run the sample simulations.
+We also have examples for using Neighborly in a IPython
+notebook and with PyGame.
+
+```bash
+# Step 1: Install dependencies for samples
+python -m pip install -e ".[samples]"
+
+# Step 2: Run desired sample
+python ./samples/<sample_name>.py
+```
+
+# Documentation
+
+Neighborly uses [Numpy-style](https://numpydoc.readthedocs.io/en/latest/format.html) docstrings in code and full documentation can be found in the [Wiki](https://github.com/ShiJbey/neighborly/wiki).
+
+When adding docstrings for existing or new bits of code please use the following
+references for how to format your contributions:
+
+* [Sphinx Napoleon Plugin for processing Numpy Docstrings](https://www.sphinx-doc.org/en/master/usage/extensions/napoleon.html)
+* [Example Numpy Style Docstrings](https://www.sphinx-doc.org/en/master/usage/extensions/example_numpy.html#example-numpy)
+
+
+# Contributing
+
+If you are interested in contributing to Neighborly, feel free to fork this repository, make your changes, and submit a pull-request. Please keep in mind that this project is a tool for creativity and learning. We have a [code of conduct](./CODE_OF_CONDUCT.md) to encourage healthy collaboration, and will enforce it if we need to.
+
+**WARNING::** This repository's structure in high flux. Parts of the code get shifted to make the APIs cleaner for use.
+
+Here are some ways that people can contribute to Neighborly:
+
+1. Proposing/Implementing new features
+2. Fixing bugs
+3. Providing optimizations
+4. Fixing typos
+5. Filing issues
+6. Contributing tutorials/how-tos to the wiki
+7. Fixing grammar and spelling in the wiki
+8. Creating new samples
+
+## Code Style
+
+Neighborly does not have a set-in-stone code style yet, but I have started integrating
+isort, black, and flake8 into the development workflow in VSCode.
+
+You can follow [these instructions](https://black.readthedocs.io/en/stable/integrations/editors.html) for setting up both black and isort. And I found this gist helpful for getting [flake8 working in PyCharm](https://gist.github.com/tossmilestone/23139d870841a3d5cba2aea28da1a895).
+
+# Notes
+
+## Non-Deterministic Behavior
+
+The goal of having a seeded pseudo random simulation is so that users experience deterministic behavior when using the
+same starting seed. We try to remove all forms of non-determinism, but some slip through. The known areas are listed
+below. If you find any, please make a new issue with details of the behavior.
+
+* Names may not be consistent when using the same seed. Currently, names are generated
+  using [Tracery](https://github.com/aparrish/pytracery). We would need to create a custom version that uses an RNG
+  instance instead of the global random module to generate names.
+
+## DMCA Statement
 
 Upon receipt of a notice alleging copyright infringement, I will take whatever action it deems
 appropriate within its sole discretion, including removal of the allegedly infringing materials.
