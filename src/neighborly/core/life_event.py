--- conflicted
+++ resolved
@@ -1,9 +1,8 @@
 from __future__ import annotations
 
 from abc import ABC, abstractmethod
-from asyncio.log import logger
-from collections import defaultdict
-from typing import Any, Callable, DefaultDict, Dict, List, Optional, Protocol, Type
+from dataclasses import dataclass, field
+from typing import Any, Callable, Dict, List, Optional, Protocol, Type
 
 from neighborly.core.ecs import Component, GameObject, ISystem, World
 from neighborly.core.engine import NeighborlyEngine
@@ -161,7 +160,7 @@
     def __init__(
         self,
         name: str,
-        components: Optional[List[Type[Component]]] = None,
+        components: List[Type[Component]] = None,
         filter_fn: Optional[RoleFilterFn] = None,
         binder_fn: Optional[RoleBinderFn] = None,
     ) -> None:
@@ -208,17 +207,9 @@
         event: LifeEvent,
         candidate: GameObject,
     ) -> Optional[EventRole]:
-<<<<<<< HEAD
         has_components = (
             candidate.has_component(*self.components) if self.components else True
         )
-=======
-        if candidate.has_component(*self.components):
-            if self.filter_fn and self.filter_fn(world, candidate, event=event):
-                return EventRole(self.name, candidate.id)
-            else:
-                return EventRole(self.name, candidate.id)
->>>>>>> 97114cce
 
         passes_filter = (
             self.filter_fn(world, candidate, event=event) if self.filter_fn else True
@@ -304,10 +295,47 @@
         return life_event
 
     def execute(self, world: World, event: LifeEvent) -> None:
-        """Execute the effect function for this event"""
-        rng = world.get_resource(NeighborlyEngine).rng
-        if self.execute_fn and rng.random() < self.probability:
-            self.execute_fn(world, event)
+        return
+
+
+@dataclass
+class EventResult:
+    generated_events: List[LifeEvent] = field(default_factory=list)
+
+
+class LifeEventType(AbstractLifeEventType):
+    """
+    User-facing class for implementing behaviors around life events
+
+    This is adapted from:
+    https://github.com/ianhorswill/CitySimulator/blob/master/Assets/Codes/Action/Actions/ActionType.cs
+
+    Attributes
+    ----------
+    name: str
+        Name of the LifeEventType and the LifeEvent it instantiates
+    roles: List[EventRoleType]
+        The roles that need to be cast for this event to be executed
+    probability: int (default: 1)
+        The relative frequency of this event compared to other events
+    execute_fn: Callable[..., None]
+        Function that executes changes to the world state base don the event
+    """
+
+    __slots__ = "execute_fn"
+
+    def __init__(
+        self,
+        name: str,
+        roles: List[EventRoleType],
+        probability: float = 1.0,
+        execute_fn: Optional[LifeEventEffectFn] = None,
+    ) -> None:
+        super().__init__(name, roles, probability)
+        self.execute_fn: Optional[LifeEventEffectFn] = execute_fn
+
+    def execute(self, world: World, event: LifeEvent) -> None:
+        self.execute_fn(world, event)
 
     def try_execute_event(self, world: World, **kwargs: GameObject) -> bool:
         """Execute the given LifeEventType if successfully instantiated"""
